--- conflicted
+++ resolved
@@ -267,7 +267,6 @@
  *
  * @param string job: the body of the SQS job.
  */
-<<<<<<< HEAD
 Worker.prototype._notify = function(job, cb) {
 	var _this = this;
 
@@ -291,24 +290,5 @@
 		return cb();
 	});
 };
-=======
-Worker.prototype._notify = function (job, cb) {
-  var _this = this
-
-  if (!job.notify) return cb()
-
-  var options = {
-    method: 'POST',
-    url: job.notify,
-    json: true,
-    body: job
-  }
-
-  request.post(options, function (err) {
-    if (!err) _this.logger.error('notified:', job.notify)
-    return cb()
-  })
-}
->>>>>>> ea35e204
 
 exports.Worker = Worker