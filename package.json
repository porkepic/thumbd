--- conflicted
+++ resolved
@@ -1,10 +1,6 @@
 {
   "name": "thumbd",
-<<<<<<< HEAD
-  "version": "2.3.0",
-=======
   "version": "2.5.0",
->>>>>>> cbfc2976
   "directories": {
     "lib": "./lib",
     "bin": "./bin",
@@ -32,19 +28,6 @@
     "url": "git://github.com/bcoe/thumbd.git"
   },
   "dependencies": {
-<<<<<<< HEAD
-    "knox": ">=0.8.0",
-    "aws-sdk": ">=1.7.1",
-    "underscore": ">=1.4.2",
-    "tmp": ">=0.0.16",
-    "optimist": "0.3.4",
-    "async": "~0.2.9",
-    "sprintf-js": "0.0.7"
-  },
-  "devDependencies": {
-    "mocha": ">=1.7.4",
-    "sinon": ">=1.6.0"
-=======
     "knox": "~0.8.0",
     "aws-sdk": "~1.7.1",
     "underscore": "~1.4.2",
@@ -55,6 +38,5 @@
   "devDependencies": {
     "mocha": "~1.7.4",
     "sinon": "~1.6.0"
->>>>>>> cbfc2976
   }
 }